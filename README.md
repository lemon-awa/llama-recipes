# Llama Recipes: Examples to get started using the Llama models from Meta
<!-- markdown-link-check-disable -->
The 'llama-recipes' repository is a companion to the [Meta Llama 3](https://github.com/meta-llama/llama3) models. The goal of this repository is to provide a scalable library for fine-tuning Meta Llama models, along with some example scripts and notebooks to quickly get started with using the models in a variety of use-cases, including fine-tuning for domain adaptation and building LLM-based applications with Meta Llama and other tools in the LLM ecosystem. The examples here showcase how to run Meta Llama locally, in the cloud, and on-prem. [Meta Llama 2](https://github.com/meta-llama/llama) is also supported in this repository. We highly recommend everyone to utilize [Meta Llama 3](https://github.com/meta-llama/llama3) due to its enhanced capabilities.

<!-- markdown-link-check-enable -->
> [!IMPORTANT]
> Meta Llama 3 has a new prompt template and special tokens (based on the tiktoken tokenizer).
> | Token | Description |
> |---|---|
> `<\|begin_of_text\|>` | This is equivalent to the BOS token. |
> `<\|end_of_text\|>` | This is equivalent to the EOS token. For multiturn-conversations it's usually unused. Instead, every message is terminated with `<\|eot_id\|>` instead.|
> `<\|eot_id\|>` | This token signifies the end of the message in a turn i.e. the end of a single message by a system, user or assistant role as shown below.|
> `<\|start_header_id\|>{role}<\|end_header_id\|>` | These tokens enclose the role for a particular message. The possible roles can be: system, user, assistant. |
>
> A multiturn-conversation with Meta Llama 3 follows this prompt template:
> ```
> <|begin_of_text|><|start_header_id|>system<|end_header_id|>
>
> {{ system_prompt }}<|eot_id|><|start_header_id|>user<|end_header_id|>
>
> {{ user_message_1 }}<|eot_id|><|start_header_id|>assistant<|end_header_id|>
>
> {{ model_answer_1 }}<|eot_id|><|start_header_id|>user<|end_header_id|>
>
> {{ user_message_2 }}<|eot_id|><|start_header_id|>assistant<|end_header_id|>
> ```
> Each message gets trailed by an `<|eot_id|>` token before a new header is started, signaling a role change.
>
> More details on the new tokenizer and prompt template can be found [here](https://llama.meta.com/docs/model-cards-and-prompt-formats/meta-llama-3#special-tokens-used-with-meta-llama-3).
>
> [!NOTE]
> The llama-recipes repository was recently refactored to promote a better developer experience of using the examples. Some files have been moved to new locations. The `src/` folder has NOT been modified, so the functionality of this repo and package is not impacted.
>
> Make sure you update your local clone by running `git pull origin main`

## Table of Contents

- [Llama Recipes: Examples to get started using the Meta Llama models from Meta](#llama-recipes-examples-to-get-started-using-the-llama-models-from-meta)
  - [Table of Contents](#table-of-contents)
  - [Getting Started](#getting-started)
    - [Prerequisites](#prerequisites)
      - [PyTorch Nightlies](#pytorch-nightlies)
    - [Installing](#installing)
      - [Install with pip](#install-with-pip)
      - [Install with optional dependencies](#install-with-optional-dependencies)
      - [Install from source](#install-from-source)
    - [Getting the Llama models](#getting-the-llama-models)
      - [Model conversion to Hugging Face](#model-conversion-to-hugging-face)
  - [Repository Organization](#repository-organization)
    - [`recipes/`](#recipes)
    - [`src/`](#src)
  - [Contributing](#contributing)
  - [License](#license)

## Getting Started

These instructions will get you a copy of the project up and running on your local machine for development and testing purposes. See deployment for notes on how to deploy the project on a live system.

### Prerequisites

#### PyTorch Nightlies
If you want to use PyTorch nightlies instead of the stable release, go to [this guide](https://pytorch.org/get-started/locally/) to retrieve the right `--extra-index-url URL` parameter for the `pip install` commands on your platform.

### Installing
Llama-recipes provides a pip distribution for easy install and usage in other projects. Alternatively, it can be installed from source.

> [!NOTE]
> Ensure you use the correct CUDA version (from `nvidia-smi`) when installing the PyTorch wheels. Here we are using 11.8 as `cu118`

#### Install with pip
```
<<<<<<< HEAD
pip install --extra-index-url https://download.pytorch.org/whl/cu118 llama-recipes
=======
pip install llama-recipes
>>>>>>> 54d28595
```

#### Install with optional dependencies
Llama-recipes offers the installation of optional packages. There are three optional dependency groups.
To run the unit tests we can install the required dependencies with:
```
<<<<<<< HEAD
pip install --extra-index-url https://download.pytorch.org/whl/cu118 llama-recipes[tests]
```
For the vLLM example we need additional requirements that can be installed with:
```
pip install --extra-index-url https://download.pytorch.org/whl/cu118 llama-recipes[vllm]
```
To use the sensitive topics safety checker install with:
```
pip install --extra-index-url https://download.pytorch.org/whl/cu118 llama-recipes[auditnlg]
=======
pip install llama-recipes[tests]
```
For the vLLM example we need additional requirements that can be installed with:
```
pip install llama-recipes[vllm]
```
To use the sensitive topics safety checker install with:
```
pip install llama-recipes[auditnlg]
>>>>>>> 54d28595
```
Optional dependencies can also be combines with [option1,option2].

#### Install from source
To install from source e.g. for development use these commands. We're using hatchling as our build backend which requires an up-to-date pip as well as setuptools package.
```
git clone git@github.com:meta-llama/llama-recipes.git
cd llama-recipes
pip install -U pip setuptools
<<<<<<< HEAD
pip install --extra-index-url https://download.pytorch.org/whl/cu118 -e .
=======
pip install -e .
>>>>>>> 54d28595
```
For development and contributing to llama-recipes please install all optional dependencies:
```
git clone git@github.com:meta-llama/llama-recipes.git
cd llama-recipes
pip install -U pip setuptools
<<<<<<< HEAD
pip install --extra-index-url https://download.pytorch.org/whl/cu118 -e .[tests,auditnlg,vllm]
=======
pip install -e .[tests,auditnlg,vllm]
>>>>>>> 54d28595
```


### Getting the Meta Llama models
You can find Meta Llama models on Hugging Face hub [here](https://huggingface.co/meta-llama), **where models with `hf` in the name are already converted to Hugging Face checkpoints so no further conversion is needed**. The conversion step below is only for original model weights from Meta that are hosted on Hugging Face model hub as well.

#### Model conversion to Hugging Face
The recipes and notebooks in this folder are using the Meta Llama model definition provided by Hugging Face's transformers library.

Given that the original checkpoint resides under models/7B you can install all requirements and convert the checkpoint with:

```bash
## Install Hugging Face Transformers from source
pip freeze | grep transformers ## verify it is version 4.31.0 or higher

git clone git@github.com:huggingface/transformers.git
cd transformers
pip install protobuf
python src/transformers/models/llama/convert_llama_weights_to_hf.py \
   --input_dir /path/to/downloaded/llama/weights --model_size 7B --output_dir /output/path
```



## Repository Organization
Most of the code dealing with Llama usage is organized across 2 main folders: `recipes/` and `src/`.

### `recipes/`

Contains examples are organized in folders by topic:
| Subfolder | Description |
|---|---|
[quickstart](./recipes/quickstart) | The "Hello World" of using Llama, start here if you are new to using Llama.
[finetuning](./recipes/finetuning)|Scripts to finetune Llama on single-GPU and multi-GPU setups
[inference](./recipes/inference)|Scripts to deploy Llama for inference locally and using model servers
[use_cases](./recipes/use_cases)|Scripts showing common applications of Meta Llama3
[responsible_ai](./recipes/responsible_ai)|Scripts to use PurpleLlama for safeguarding model outputs
[llama_api_providers](./recipes/llama_api_providers)|Scripts to run inference on Llama via hosted endpoints
[benchmarks](./recipes/benchmarks)|Scripts to benchmark Llama models inference on various backends
[code_llama](./recipes/code_llama)|Scripts to run inference with the Code Llama models
[evaluation](./recipes/evaluation)|Scripts to evaluate fine-tuned Llama models using `lm-evaluation-harness` from `EleutherAI`

### `src/`

Contains modules which support the example recipes:
| Subfolder | Description |
|---|---|
| [configs](src/llama_recipes/configs/) | Contains the configuration files for PEFT methods, FSDP, Datasets, Weights & Biases experiment tracking. |
| [datasets](src/llama_recipes/datasets/) | Contains individual scripts for each dataset to download and process. Note |
| [inference](src/llama_recipes/inference/) | Includes modules for inference for the fine-tuned models. |
| [model_checkpointing](src/llama_recipes/model_checkpointing/) | Contains FSDP checkpoint handlers. |
| [policies](src/llama_recipes/policies/) | Contains FSDP scripts to provide different policies, such as mixed precision, transformer wrapping policy and activation checkpointing along with any precision optimizer (used for running FSDP with pure bf16 mode). |
| [utils](src/llama_recipes/utils/) | Utility files for:<br/> - `train_utils.py` provides training/eval loop and more train utils.<br/> - `dataset_utils.py` to get preprocessed datasets.<br/> - `config_utils.py` to override the configs received from CLI.<br/> - `fsdp_utils.py` provides FSDP  wrapping policy for PEFT methods.<br/> - `memory_utils.py` context manager to track different memory stats in train loop. |


## Contributing

Please read [CONTRIBUTING.md](CONTRIBUTING.md) for details on our code of conduct, and the process for submitting pull requests to us.

## License
<!-- markdown-link-check-disable -->

See the License file for Meta Llama 3 [here](https://llama.meta.com/llama3/license/) and Acceptable Use Policy [here](https://llama.meta.com/llama3/use-policy/)

See the License file for Meta Llama 2 [here](https://llama.meta.com/llama2/license/) and Acceptable Use Policy [here](https://llama.meta.com/llama2/use-policy/)
<!-- markdown-link-check-enable --><|MERGE_RESOLUTION|>--- conflicted
+++ resolved
@@ -65,32 +65,18 @@
 Llama-recipes provides a pip distribution for easy install and usage in other projects. Alternatively, it can be installed from source.
 
 > [!NOTE]
-> Ensure you use the correct CUDA version (from `nvidia-smi`) when installing the PyTorch wheels. Here we are using 11.8 as `cu118`
+> Ensure you use the correct CUDA version (from `nvidia-smi`) when installing the PyTorch wheels. Here we are using 11.8 as `cu118`.
+> H100 GPUs work better with CUDA >12.0
 
 #### Install with pip
 ```
-<<<<<<< HEAD
-pip install --extra-index-url https://download.pytorch.org/whl/cu118 llama-recipes
-=======
 pip install llama-recipes
->>>>>>> 54d28595
 ```
 
 #### Install with optional dependencies
 Llama-recipes offers the installation of optional packages. There are three optional dependency groups.
 To run the unit tests we can install the required dependencies with:
 ```
-<<<<<<< HEAD
-pip install --extra-index-url https://download.pytorch.org/whl/cu118 llama-recipes[tests]
-```
-For the vLLM example we need additional requirements that can be installed with:
-```
-pip install --extra-index-url https://download.pytorch.org/whl/cu118 llama-recipes[vllm]
-```
-To use the sensitive topics safety checker install with:
-```
-pip install --extra-index-url https://download.pytorch.org/whl/cu118 llama-recipes[auditnlg]
-=======
 pip install llama-recipes[tests]
 ```
 For the vLLM example we need additional requirements that can be installed with:
@@ -100,7 +86,6 @@
 To use the sensitive topics safety checker install with:
 ```
 pip install llama-recipes[auditnlg]
->>>>>>> 54d28595
 ```
 Optional dependencies can also be combines with [option1,option2].
 
@@ -110,22 +95,14 @@
 git clone git@github.com:meta-llama/llama-recipes.git
 cd llama-recipes
 pip install -U pip setuptools
-<<<<<<< HEAD
-pip install --extra-index-url https://download.pytorch.org/whl/cu118 -e .
-=======
 pip install -e .
->>>>>>> 54d28595
 ```
 For development and contributing to llama-recipes please install all optional dependencies:
 ```
 git clone git@github.com:meta-llama/llama-recipes.git
 cd llama-recipes
 pip install -U pip setuptools
-<<<<<<< HEAD
-pip install --extra-index-url https://download.pytorch.org/whl/cu118 -e .[tests,auditnlg,vllm]
-=======
 pip install -e .[tests,auditnlg,vllm]
->>>>>>> 54d28595
 ```
 
 
