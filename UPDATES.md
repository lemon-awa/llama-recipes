## System Prompt Update

### Observed Issue
We received feedback from the community on our prompt template and we are providing an update to reduce the false refusal rates seen. False refusals occur when the model incorrectly refuses to answer a question that it should, for example due to overly broad instructions to be cautious in how it provides responses. 

### Updated approach
Based on evaluation and analysis, we recommend the removal of the system prompt as the default setting.  Pull request [#626](https://github.com/facebookresearch/llama/pull/626) removes the system prompt as the default option, but still provides an example to help enable experimentation for those using it. 

## Token Sanitization Update

### Observed Issue
The PyTorch scripts currently provided for tokenization and model inference allow for direct prompt injection via string concatenation. Prompt injections allow for the addition of special system and instruction prompt strings from user-provided prompts. 

As noted in the documentation, these strings are required to use the fine-tuned chat models. However, prompt injections have also been used for manipulating or abusing models by bypassing their safeguards, allowing for the creation of content or behaviors otherwise outside the bounds of acceptable use. 

### Updated approach
We recommend sanitizing [these strings](https://github.com/meta-llama/llama?tab=readme-ov-file#fine-tuned-chat-models) from any user provided prompts. Sanitization of user prompts mitigates malicious or accidental abuse of these strings. The provided scripts have been updated to do this. 

<<<<<<< HEAD
Note: even with this update safety classifiers should still be applied to catch unsafe behaviors or content produced by the model. An [example](./recipes/inference/local_inference/inference.py) of how to deploy such a classifier can be found in the llama-recipes repository.
=======
Note: even with this update safety classifiers should still be applied to catch unsafe behaviors or content produced by the model. An [example](https://github.com/meta-llama/llama-recipes/blob/main/recipes/inference/local_inference/inference.py) of how to deploy such a classifier can be found in the llama-recipes repository.
>>>>>>> c8f4bdac
<|MERGE_RESOLUTION|>--- conflicted
+++ resolved
@@ -16,8 +16,4 @@
 ### Updated approach
 We recommend sanitizing [these strings](https://github.com/meta-llama/llama?tab=readme-ov-file#fine-tuned-chat-models) from any user provided prompts. Sanitization of user prompts mitigates malicious or accidental abuse of these strings. The provided scripts have been updated to do this. 
 
-<<<<<<< HEAD
-Note: even with this update safety classifiers should still be applied to catch unsafe behaviors or content produced by the model. An [example](./recipes/inference/local_inference/inference.py) of how to deploy such a classifier can be found in the llama-recipes repository.
-=======
-Note: even with this update safety classifiers should still be applied to catch unsafe behaviors or content produced by the model. An [example](https://github.com/meta-llama/llama-recipes/blob/main/recipes/inference/local_inference/inference.py) of how to deploy such a classifier can be found in the llama-recipes repository.
->>>>>>> c8f4bdac
+Note: even with this update safety classifiers should still be applied to catch unsafe behaviors or content produced by the model. An [example](./recipes/inference/local_inference/inference.py) of how to deploy such a classifier can be found in the llama-recipes repository.