--- conflicted
+++ resolved
@@ -11,19 +11,14 @@
 
 
 B_INST, E_INST = "[INST]", "[/INST]"
-B_SYS, E_SYS = "<<SYS>>\n", "\n<</SYS>>\n\n"
 
 def tokenize_dialog(dialog, tokenizer):
-    prompt_tokens = [tokenizer(f"{B_INST} {(prompt['content']).strip()} {E_INST}") for prompt in dialog[::2]]
-    answer_tokens = [tokenizer(f"{answer['content'].strip()} ") for answer in dialog[1::2]]
+    prompt_tokens = [tokenizer.encode(f"{tokenizer.bos_token}{B_INST} {(prompt['content']).strip()} {E_INST}", add_special_tokens=False) for prompt in dialog[::2]]
+    answer_tokens = [tokenizer.encode(f"{answer['content'].strip()} {tokenizer.eos_token}", add_special_tokens=False) for answer in dialog[1::2]]
     answer_tokens = [{k:v[1:] for k,v in items.items()} for items in answer_tokens]
     dialog_tokens = list(itertools.chain.from_iterable(zip(prompt_tokens, answer_tokens)))
     #Add labels, convert prompt token to -100 in order to ignore in loss function
     dialog_tokens = [dict(c, labels=len(c["input_ids"])*[-100,]if i % 2 == 0 else c["input_ids"]) for i,c in enumerate(dialog_tokens)]
-
-    if len(dialog) % 2:
-        dialog_tokens += [prompt_tokens[-1]]
-        dialog_tokens[-1] = dict(dialog_tokens[-1], labels=[-100]*len(dialog_tokens[-1]["input_ids"]))
 
     combined_tokens = {}
     for k in dialog_tokens[0].keys():
@@ -86,11 +81,5 @@
 
     dataset = dataset.map(lambda x: to_dialog(x["thread"]), remove_columns=list(dataset.features))
     dataset = dataset.map(lambda x: tokenize_dialog(x["dialog"], tokenizer), remove_columns=list(dataset.features))
-<<<<<<< HEAD
-    dataset = dataset.map(lambda x: dict(x, labels=x["input_ids"].copy()), remove_columns=list(dataset.features))
-    
-=======
-    dataset = dataset.map(Concatenator(add_labels=False), batched=True)
 
->>>>>>> eafea7b3
     return dataset